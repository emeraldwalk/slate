--- conflicted
+++ resolved
@@ -23,14 +23,8 @@
     "scroll-into-view-if-needed": "^2.2.20"
   },
   "devDependencies": {
-<<<<<<< HEAD
-    "slate": "^0.58.4",
-    "slate-history": "^0.58.4",
-    "slate-hyperscript": "^0.58.4"
-=======
     "slate": "^0.59.0",
     "slate-hyperscript": "^0.59.0"
->>>>>>> 60b56651
   },
   "peerDependencies": {
     "react": ">=16.8.0",
